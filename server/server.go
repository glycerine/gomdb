--- conflicted
+++ resolved
@@ -597,11 +597,7 @@
 	}
 }
 
-<<<<<<< HEAD
-// Caller's responsibility to call Free() on the value iff non-nil
-=======
 // Do NOT call Free() on the result *mdb.Val
->>>>>>> 06c21d76
 func (rtxn *RTxn) GetVal(dbi *DBISettings, key []byte) (*mdb.Val, error) {
 	if rtxn.error == nil {
 		result, err := rtxn.txn.GetVal(dbi.dbi, key)
@@ -614,7 +610,6 @@
 	}
 }
 
-<<<<<<< HEAD
 func (rtxn *RTxn) WithCursor(dbi *DBISettings, fun func(cursor *Cursor) interface{}) (interface{}, error) {
 	if rtxn.error == nil {
 		cursor, err := rtxn.txn.CursorOpen(dbi.dbi)
@@ -624,12 +619,6 @@
 		}
 		defer cursor.Close()
 		return fun(&Cursor{RTxn: rtxn, cursor: cursor}), nil
-=======
-func (rtxn *RTxn) WithCursor(dbi *DBISettings, fun func(cursor *mdb.Cursor) (interface{}, error)) (interface{}, error) {
-	cursor, err := rtxn.txn.CursorOpen(dbi.dbi)
-	if err != nil {
-		return nil, err
->>>>>>> 06c21d76
 	}
 	return nil, rtxn.error
 }
