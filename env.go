--- conflicted
+++ resolved
@@ -10,12 +10,9 @@
 
 import (
 	"errors"
-<<<<<<< HEAD
 	"fmt"
+	"runtime"
 	"syscall"
-=======
-	"runtime"
->>>>>>> d58feda1
 	"unsafe"
 )
 
