--- conflicted
+++ resolved
@@ -43,7 +43,6 @@
 	_txn *C.MDB_txn
 }
 
-<<<<<<< HEAD
 func (env *Env) BeginTxn(parent *Txn, flags uint) (*Txn, error) {
 	var _txn *C.MDB_txn
 	var ptxn *C.MDB_txn
@@ -63,8 +62,6 @@
 	return &Txn{_txn}, nil
 }
 
-=======
->>>>>>> d58feda1
 func (txn *Txn) Commit() error {
 	ret := C.mdb_txn_commit(txn._txn)
 	runtime.UnlockOSThread()
@@ -239,13 +236,13 @@
 type CmpFunc func(a, b []byte) int
 
 func (txn *Txn) SetCompare(dbi DBI, cmp CmpFunc) error {
-	f := func(a, b *C.MDB_val) C.int {
-		ga := C.GoBytes(a.mv_data, C.int(a.mv_size))
-		gb := C.GoBytes(a.mv_data, C.int(a.mv_size))
-		return C.int(cmp(ga, gb))
-	}
-	ret := C.mdb_set_compare(txn._txn, C.MDB_dbi(dbi), *unsafe.Pointer(&f))
-	return errno(ret)
+    f := func(a, b *C.MDB_val) C.int {
+        ga := C.GoBytes(a.mv_data, C.int(a.mv_size))
+        gb := C.GoBytes(a.mv_data, C.int(a.mv_size))
+        return C.int(cmp(ga, gb))
+    }
+    ret := C.mdb_set_compare(txn._txn, C.MDB_dbi(dbi), *unsafe.Pointer(&f))
+    return errno(ret)
 }
 */
 // func (txn *Txn) SetDupSort(dbi DBI, comp *C.MDB_comp_func) error
